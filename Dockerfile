--- conflicted
+++ resolved
@@ -8,12 +8,9 @@
 
 COPY . /go/src/${SRC}
 WORKDIR /go/src/${SRC}
-<<<<<<< HEAD
 ENV GO111MODULE=on
 
-=======
 RUN go mod vendor
->>>>>>> 271664a6
 RUN CGO_ENABLED=1 go install -ldflags="-X github.com/segmentio/ctlstore/pkg/version.version=$VERSION" ${SRC}/pkg/cmd/ctlstore \
   && cp ${GOPATH}/bin/ctlstore /usr/local/bin
 
